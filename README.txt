=== Simple JWT Authentication ===
Contributors: jonathan-dejong
Donate link: http://fancy.to/scbk86
Tags: wp-rest, api, jwt, authentication, access
Requires at least: 3.0.1
Tested up to: 4.8
<<<<<<< HEAD
Stable tag: 1.3
=======
Stable tag: 1.4.0
>>>>>>> 55ab17f7
License: GPLv3 or later
License URI: http://www.gnu.org/licenses/gpl-3.0.html

Easily extends the WP REST API using JSON Web Tokens Authentication as an authentication method. Including ways to revoke access for users at any time.

== Description ==



== Installation ==

1. Upload `simple-jwt-authentication` to the `/wp-content/plugins/` directory
2. Activate the plugin through the 'Plugins' menu in WordPress
3. Go to the settings page under Settings > Simple JWT Authentication to setup the plugin.

== Changelog ==
= 1.4 =
* Security fix - Not showing the secret key in WP admin if set as a constant. Thank you [JanThiel](https://github.com/JanThiel) for making me aware of this.
* Added the user data to the expire filter to allow for user specific expire times.
* Added a whole bunch of escaping and security improvements like nonces etc. Basically making the plugin follow WordPress-Extra standard instead of previous WordPress-Core.
* Bugfix - Fixed some issues with the token UI in profile pages. Thanks to [gordielachance](https://github.com/gordielachance) for making me aware of this.

= 1.3 =
* Merged PR allowing to refresh a token. Thanks to Qazsero@github.

= 1.0 =
* Initial version.<|MERGE_RESOLUTION|>--- conflicted
+++ resolved
@@ -4,11 +4,7 @@
 Tags: wp-rest, api, jwt, authentication, access
 Requires at least: 3.0.1
 Tested up to: 4.8
-<<<<<<< HEAD
-Stable tag: 1.3
-=======
 Stable tag: 1.4.0
->>>>>>> 55ab17f7
 License: GPLv3 or later
 License URI: http://www.gnu.org/licenses/gpl-3.0.html
 
