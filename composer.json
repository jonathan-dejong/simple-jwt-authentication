{
    "name": "jonathan-dejong/simple-jwt-authentication",
    "type": "wordpress-plugin",
    "description": "Extends the WP REST API using JSON Web Tokens Authentication as an authentication method",
    "config": {
      "vendor-dir": "includes/vendor"
    },
    "require": {
<<<<<<< HEAD
      "firebase/php-jwt": "^3.0",
			"donatj/phpuseragentparser": "*"
=======
        "firebase/php-jwt": "^3.0",
		"donatj/phpuseragentparser": "*",
        "ramsey/uuid": "^3.8"
>>>>>>> 7f544cc2
    }
}<|MERGE_RESOLUTION|>--- conflicted
+++ resolved
@@ -6,13 +6,8 @@
       "vendor-dir": "includes/vendor"
     },
     "require": {
-<<<<<<< HEAD
-      "firebase/php-jwt": "^3.0",
-			"donatj/phpuseragentparser": "*"
-=======
         "firebase/php-jwt": "^3.0",
 		"donatj/phpuseragentparser": "*",
         "ramsey/uuid": "^3.8"
->>>>>>> 7f544cc2
     }
 }